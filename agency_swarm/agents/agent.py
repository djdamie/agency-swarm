import inspect
import json
import os
from typing import Dict, Union, Any, Type
from typing import List

from deepdiff import DeepDiff

from agency_swarm.tools import BaseTool
from agency_swarm.tools import Retrieval, CodeInterpreter
from agency_swarm.util.oai import get_openai_client


class Agent():
    @property
    def assistant(self):
        if self._assistant is None:
            raise Exception("Assistant is not initialized. Please run init_oai() first.")
        return self._assistant

    @assistant.setter
    def assistant(self, value):
        self._assistant = value

    @property
    def functions(self):
        return [tool for tool in self.tools if issubclass(tool, BaseTool)]

    def __init__(self, id: str = None, name: str = None, description: str = None, instructions: str = "",
                 tools: List[Union[Type[BaseTool], Type[Retrieval], Type[CodeInterpreter]]] = None,
                 files_folder: Union[List[str], str] = None,
                 file_ids: List[str] = None, metadata: Dict[str, str] = None, model: str = "gpt-4-1106-preview"):
        """
        Initializes an Agent with specified attributes, tools, and OpenAI client.

        Parameters:
        id (str, optional): Unique identifier for the agent. Defaults to None.
        name (str, optional): Name of the agent. Defaults to the class name if not provided.
        description (str, optional): A brief description of the agent's purpose. Defaults to None.
        instructions (str, optional): Path to a file containing specific instructions for the agent. Defaults to an empty string.
        tools (List[Union[Type[BaseTool], Type[Retrieval], Type[CodeInterpreter]]], optional): A list of tools (as classes) that the agent can use. Defaults to an empty list.
        files_folder (Union[List[str], str], optional): Path or list of paths to directories containing files associated with the agent. Defaults to None.
        file_ids (List[str], optional): List of file IDs for files associated with the agent. Defaults to an empty list.
        metadata (Dict[str, str], optional): Metadata associated with the agent. Defaults to an empty dictionary.
        model (str, optional): The model identifier for the OpenAI API. Defaults to "gpt-4-1106-preview".

        This constructor sets up the agent with its unique properties, initializes the OpenAI client, reads instructions if provided, and uploads any associated files.
        """
        self.id = id
        self.name = name if name else self.__class__.__name__
        self.description = description
        self.instructions = instructions
<<<<<<< HEAD
        self.tools = tools if tools else []
        self.files_folder = files_folder if files_folder else []
=======
        self.tools = tools[:] if tools is not None else []
        self.files_folder = files_folder
>>>>>>> f435072e
        self.file_ids = file_ids if file_ids else []
        self.metadata = metadata if metadata else {}
        self.model = model

        self._assistant: Any = None
        self._shared_instructions = None

        self.client = get_openai_client()

        if os.path.isfile(self.instructions):
            self._read_instructions(self.instructions)
        elif os.path.isfile(os.path.join(self.get_class_folder_path(), self.instructions)):
            self._read_instructions(os.path.join(self.get_class_folder_path(), self.instructions))

    def init_oai(self):
        """
        Initializes the OpenAI assistant for the agent.

        This method handles the initialization and potential updates of the agent's OpenAI assistant. It loads the assistant based on a saved ID, updates the assistant if necessary, or creates a new assistant if it doesn't exist. After initialization or update, it saves the assistant's settings.

        Output:
        self: Returns the agent instance for chaining methods or further processing.
        """
        self._upload_files()

        # check if settings.json exists
        path = self.get_settings_path()

        # load assistant from id
        if self.id:
            self.assistant = self.client.beta.assistants.retrieve(self.id)
            # update assistant if parameters are different
            if not self._check_parameters(self.assistant.model_dump()):
                self._update_assistant()
            return self

        # load assistant from settings
        if os.path.exists(path):
            with open(path, 'r') as f:
                settings = json.load(f)
                # iterate settings and find the assistant with the same name
                for assistant_settings in settings:
                    if assistant_settings['name'] == self.name:
                        self.assistant = self.client.beta.assistants.retrieve(assistant_settings['id'])
                        self.id = assistant_settings['id']
                        # update assistant if parameters are different
                        if not self._check_parameters(self.assistant.model_dump()):
                            print("Updating assistant... " + self.name)
                            self._update_assistant()
                        self._update_settings()
                        return self
        # create assistant if settings.json does not exist or assistant with the same name does not exist
        self.assistant = self.client.beta.assistants.create(
            name=self.name,
            description=self.description,
            instructions=self.instructions,
            tools=self.get_oai_tools(),
            file_ids=self.file_ids,
            metadata=self.metadata,
            model=self.model
        )

        self.id = self.assistant.id

        self._save_settings()

        return self

    def _update_assistant(self):
        """
        Updates the existing assistant's parameters on the OpenAI server.

        This method updates the assistant's details such as name, description, instructions, tools, file IDs, metadata, and the model. It only updates parameters that have non-empty values. After updating the assistant, it also updates the local settings file to reflect these changes.

        No input parameters are directly passed to this method as it uses the agent's instance attributes.

        No output parameters are returned, but the method updates the assistant's details on the OpenAI server and locally updates the settings file.
        """

        params = {
            "name": self.name,
            "description": self.description,
            "instructions": self.instructions,
            "tools": self.get_oai_tools(),
            "file_ids": self.file_ids,
            "metadata": self.metadata,
            "model": self.model
        }
        params = {k: v for k, v in params.items() if v}
        self.assistant = self.client.beta.assistants.update(
            self.id,
            **params,
        )
        self._update_settings()

    def _check_parameters(self, assistant_settings):
        """
        Checks if the agent's parameters match with the given assistant settings.

        Parameters:
        assistant_settings (dict): A dictionary containing the settings of an assistant.

        Returns:
        bool: True if all the agent's parameters match the assistant settings, False otherwise.

        This method compares the current agent's parameters such as name, description, instructions, tools, file IDs, metadata, and model with the given assistant settings. It uses DeepDiff to compare complex structures like tools and metadata. If any parameter does not match, it returns False; otherwise, it returns True.
        """

        if self.name != assistant_settings['name']:
            return False
        if self.description != assistant_settings['description']:
            return False
        if self.instructions != assistant_settings['instructions']:
            return False
        tools_diff = DeepDiff(self.get_oai_tools(), assistant_settings['tools'], ignore_order=True)
        if tools_diff != {}:
            return False
        if set(self.file_ids) != set(assistant_settings['file_ids']):
            return False
        metadata_diff = DeepDiff(self.metadata, assistant_settings['metadata'], ignore_order=True)
        if metadata_diff != {}:
            return False
        if self.model != assistant_settings['model']:
            return False
        return True

    def _save_settings(self):
        path = self.get_settings_path()
        # check if settings.json exists
        if not os.path.isfile(path):
            with open(path, 'w') as f:
                json.dump([self.assistant.model_dump()], f, indent=4)
        else:
            settings = []
            with open(path, 'r') as f:
                settings = json.load(f)
                settings.append(self.assistant.model_dump())
            with open(path, 'w') as f:
                json.dump(settings, f, indent=4)

    def _update_settings(self):
        path = self.get_settings_path()
        # check if settings.json exists
        if os.path.isfile(path):
            settings = []
            with open(path, 'r') as f:
                settings = json.load(f)
                for i, assistant_settings in enumerate(settings):
                    if assistant_settings['id'] == self.id:
                        settings[i] = self.assistant.model_dump()
                        break
            with open(path, 'w') as f:
                json.dump(settings, f, indent=4)

    def _read_instructions(self, path):
        with open(path, 'r') as f:
            self.instructions = f.read()

    def _upload_files(self):
<<<<<<< HEAD
        files_folders = self.files_folder if isinstance(self.files_folder, list) else [self.files_folder]

        for files_folder in files_folders:
            if isinstance(files_folder, str):
                f_path = files_folder

                if not os.path.isdir(f_path):
                    f_path = os.path.join(self.get_class_folder_path(), files_folder)

                if os.path.isdir(f_path):
                    f_paths = os.listdir(f_path)

                    f_paths = [f for f in f_paths if not f.startswith(".")]

                    f_paths = [os.path.join(f_path, f) for f in f_paths]

                    for f_path in f_paths:
                        self.upload_file(f_path)
                else:
                    raise Exception("Files folder path is not a directory.")
=======
        if isinstance(self.files_folder, str):
            f_path = self.files_folder

            if not os.path.isdir(f_path):
                f_path = os.path.join(self.get_class_folder_path(), self.files_folder)

            if os.path.isdir(f_path):
                f_paths = os.listdir(f_path)

                f_paths = [f for f in f_paths if not f.startswith(".")]

                f_paths = [os.path.join(f_path, f) for f in f_paths]

                for f_path in f_paths:
                    file_id = self._get_id_from_file(f_path)
                    if file_id:
                        print("File already uploaded. Skipping... " + os.path.basename(f_path))
                        self.file_ids.append(file_id)
                    else:
                        print("Uploading new file... " + os.path.basename(f_path))
                        with open(f_path, 'rb') as f:
                            file_id = self.client.files.create(file=f, purpose="assistants").id
                            self.file_ids.append(file_id)
                            f.close()
                        self._add_id_to_file(f_path, file_id)

                    if Retrieval not in self.tools:
                        print("Detected files without Retrieval. Adding Retrieval tool...")
                        self.add_tool(Retrieval)
>>>>>>> f435072e
            else:
                raise Exception("Files folder path must be a string or list of strings.")

        if Retrieval not in self.tools and CodeInterpreter not in self.tools and self.file_ids:
            print("Detected files without Retrieval. Adding Retrieval tool...")
            self.add_tool(Retrieval)

    def upload_file(self, f_path):
        f_path = f_path.strip()
        file_id = self._get_id_from_file(f_path)
        if file_id:
            print("File already uploaded. Skipping... " + os.path.basename(f_path))
            self.file_ids.append(file_id)
        else:
            print("Uploading new file... " + os.path.basename(f_path))
            with open(f_path, 'rb') as f:
                file_id = self.client.files.create(file=f, purpose="assistants").id
                self.file_ids.append(file_id)
                self._add_id_to_file(f_path, file_id)

        return file_id

    def _add_id_to_file(self, f_path, id):
        """Add file id to file name"""
        if os.path.isfile(f_path):
            file_name, file_ext = os.path.splitext(f_path)
            f_path_new = file_name + "_" + id + file_ext
            os.rename(f_path, f_path_new)
            return f_path_new
        else:
            raise Exception("Items in files folder must be files.")

    def _get_id_from_file(self, f_path):
        """Get file id from file name"""
        if os.path.isfile(f_path):
            file_name, file_ext = os.path.splitext(f_path)
            file_name = os.path.basename(file_name)
            file_name = file_name.split("_")
            if len(file_name) > 1:
                return file_name[-1] if "file-" in file_name[-1] else None
            else:
                return None
        else:
            raise Exception("Items in files folder must be files.")

    def get_settings_path(self):
        return os.path.join("./", 'settings.json')

    def get_class_folder_path(self):
        return os.path.abspath(os.path.dirname(inspect.getfile(self.__class__)))

    def set_params(self, **params):
        for k, v in params.items():
            setattr(self, k, v)

    def add_tool(self, tool):
        if not isinstance(tool, type):
            raise Exception("Tool must not be initialized.")
        if issubclass(tool, Retrieval):
            # check that tools name is not already in tools
            for t in self.tools:
                if issubclass(t, Retrieval):
                    return
            self.tools.append(tool)
        elif issubclass(tool, CodeInterpreter):
            for t in self.tools:
                if issubclass(t, Retrieval):
                    return
            self.tools.append(tool)
        elif issubclass(tool, BaseTool):
            for t in self.tools:
                if t.__name__ == tool.__name__:
                    self.tools.remove(t)
            self.tools.append(tool)
        else:
            raise Exception("Invalid tool type.")

    def add_instructions(self, instructions: str):
        if self._shared_instructions is None:
            self._shared_instructions = instructions
        else:
            self.instructions = self.instructions.replace(self._shared_instructions, "")
            self.instructions = self.instructions.strip().strip("\n")
            self._shared_instructions = instructions

        self.instructions = self._shared_instructions + "\n\n" + self.instructions

    def get_oai_tools(self):
        tools = []
        for tool in self.tools:
            if not isinstance(tool, type):
                raise Exception("Tool must not be initialized.")

            if issubclass(tool, Retrieval):
                tools.append(tool().model_dump())
            elif issubclass(tool, CodeInterpreter):
                tools.append(tool().model_dump())
            elif issubclass(tool, BaseTool):
                tools.append({
                    "type": "function",
                    "function": tool.openai_schema
                })
            else:
                raise Exception("Invalid tool type.")
        return tools

    def delete_assistant(self):
        self.client.beta.assistants.delete(self.id)
        self._delete_settings()

    def _delete_settings(self):
        path = self.get_settings_path()
        # check if settings.json exists
        if os.path.isfile(path):
            settings = []
            with open(path, 'r') as f:
                settings = json.load(f)
                for i, assistant_settings in enumerate(settings):
                    if assistant_settings['id'] == self.id:
                        settings.pop(i)
                        break
            with open(path, 'w') as f:
                json.dump(settings, f, indent=4)<|MERGE_RESOLUTION|>--- conflicted
+++ resolved
@@ -50,13 +50,8 @@
         self.name = name if name else self.__class__.__name__
         self.description = description
         self.instructions = instructions
-<<<<<<< HEAD
-        self.tools = tools if tools else []
+        self.tools = tools[:] if tools is not None else []
         self.files_folder = files_folder if files_folder else []
-=======
-        self.tools = tools[:] if tools is not None else []
-        self.files_folder = files_folder
->>>>>>> f435072e
         self.file_ids = file_ids if file_ids else []
         self.metadata = metadata if metadata else {}
         self.model = model
@@ -80,7 +75,6 @@
         Output:
         self: Returns the agent instance for chaining methods or further processing.
         """
-        self._upload_files()
 
         # check if settings.json exists
         path = self.get_settings_path()
@@ -216,7 +210,6 @@
             self.instructions = f.read()
 
     def _upload_files(self):
-<<<<<<< HEAD
         files_folders = self.files_folder if isinstance(self.files_folder, list) else [self.files_folder]
 
         for files_folder in files_folders:
@@ -237,37 +230,6 @@
                         self.upload_file(f_path)
                 else:
                     raise Exception("Files folder path is not a directory.")
-=======
-        if isinstance(self.files_folder, str):
-            f_path = self.files_folder
-
-            if not os.path.isdir(f_path):
-                f_path = os.path.join(self.get_class_folder_path(), self.files_folder)
-
-            if os.path.isdir(f_path):
-                f_paths = os.listdir(f_path)
-
-                f_paths = [f for f in f_paths if not f.startswith(".")]
-
-                f_paths = [os.path.join(f_path, f) for f in f_paths]
-
-                for f_path in f_paths:
-                    file_id = self._get_id_from_file(f_path)
-                    if file_id:
-                        print("File already uploaded. Skipping... " + os.path.basename(f_path))
-                        self.file_ids.append(file_id)
-                    else:
-                        print("Uploading new file... " + os.path.basename(f_path))
-                        with open(f_path, 'rb') as f:
-                            file_id = self.client.files.create(file=f, purpose="assistants").id
-                            self.file_ids.append(file_id)
-                            f.close()
-                        self._add_id_to_file(f_path, file_id)
-
-                    if Retrieval not in self.tools:
-                        print("Detected files without Retrieval. Adding Retrieval tool...")
-                        self.add_tool(Retrieval)
->>>>>>> f435072e
             else:
                 raise Exception("Files folder path must be a string or list of strings.")
 
@@ -286,7 +248,8 @@
             with open(f_path, 'rb') as f:
                 file_id = self.client.files.create(file=f, purpose="assistants").id
                 self.file_ids.append(file_id)
-                self._add_id_to_file(f_path, file_id)
+                f.close()
+            self._add_id_to_file(f_path, file_id)
 
         return file_id
 
